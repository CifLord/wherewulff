--- conflicted
+++ resolved
@@ -166,10 +166,7 @@
             "NCORE": 4,
             "LWAVE": True,
             "LCHARG": False,
-<<<<<<< HEAD
-=======
             "LVTOT": False,
->>>>>>> e4e87136
             "ISTART": 1,
             "NELM": 80,
             "NCORE": 4,
